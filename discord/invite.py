"""
The MIT License (MIT)

Copyright (c) 2015-present Rapptz

Permission is hereby granted, free of charge, to any person obtaining a
copy of this software and associated documentation files (the "Software"),
to deal in the Software without restriction, including without limitation
the rights to use, copy, modify, merge, publish, distribute, sublicense,
and/or sell copies of the Software, and to permit persons to whom the
Software is furnished to do so, subject to the following conditions:

The above copyright notice and this permission notice shall be included in
all copies or substantial portions of the Software.

THE SOFTWARE IS PROVIDED "AS IS", WITHOUT WARRANTY OF ANY KIND, EXPRESS
OR IMPLIED, INCLUDING BUT NOT LIMITED TO THE WARRANTIES OF MERCHANTABILITY,
FITNESS FOR A PARTICULAR PURPOSE AND NONINFRINGEMENT. IN NO EVENT SHALL THE
AUTHORS OR COPYRIGHT HOLDERS BE LIABLE FOR ANY CLAIM, DAMAGES OR OTHER
LIABILITY, WHETHER IN AN ACTION OF CONTRACT, TORT OR OTHERWISE, ARISING
FROM, OUT OF OR IN CONNECTION WITH THE SOFTWARE OR THE USE OR OTHER
DEALINGS IN THE SOFTWARE.
"""

from __future__ import annotations

from typing import List, Optional, Type, TypeVar, Union, TYPE_CHECKING
from .asset import Asset
from .utils import parse_time, snowflake_time, _get_as_snowflake
from .object import Object
from .mixins import Hashable
from .enums import ChannelType, VerificationLevel, InviteTarget, try_enum
from .appinfo import PartialAppInfo
<<<<<<< HEAD
from .welcome_screen import WelcomeScreen
=======
from .scheduled_events import ScheduledEvent
>>>>>>> 7c050885

__all__ = (
    "PartialInviteChannel",
    "PartialInviteGuild",
    "Invite",
)

if TYPE_CHECKING:
    from .types.invite import (
        Invite as InvitePayload,
        InviteGuild as InviteGuildPayload,
        GatewayInvite as GatewayInvitePayload,
    )
    from .types.channel import (
        PartialChannel as InviteChannelPayload,
    )
    from .state import ConnectionState
    from .guild import Guild
    from .abc import GuildChannel
    from .user import User

    InviteGuildType = Union[Guild, "PartialInviteGuild", Object]
    InviteChannelType = Union[GuildChannel, "PartialInviteChannel", Object]

    import datetime


class PartialInviteChannel:
    """Represents a "partial" invite channel.

    This model will be given when the user is not part of the
    guild the :class:`Invite` resolves to.

    .. container:: operations

        .. describe:: x == y

            Checks if two partial channels are the same.

        .. describe:: x != y

            Checks if two partial channels are not the same.

        .. describe:: hash(x)

            Return the partial channel's hash.

        .. describe:: str(x)

            Returns the partial channel's name.

    Attributes
    -----------
    name: :class:`str`
        The partial channel's name.
    id: :class:`int`
        The partial channel's ID.
    type: :class:`ChannelType`
        The partial channel's type.
    """

    __slots__ = ("id", "name", "type")

    def __init__(self, data: InviteChannelPayload):
        self.id: int = int(data["id"])
        self.name: str = data["name"]
        self.type: ChannelType = try_enum(ChannelType, data["type"])

    def __str__(self) -> str:
        return self.name

    def __repr__(self) -> str:
        return f"<PartialInviteChannel id={self.id} name={self.name} type={self.type!r}>"

    @property
    def mention(self) -> str:
        """:class:`str`: The string that allows you to mention the channel."""
        return f"<#{self.id}>"

    @property
    def created_at(self) -> datetime.datetime:
        """:class:`datetime.datetime`: Returns the channel's creation time in UTC."""
        return snowflake_time(self.id)


class PartialInviteGuild:
    """Represents a "partial" invite guild.

    This model will be given when the user is not part of the
    guild the :class:`Invite` resolves to.

    .. container:: operations

        .. describe:: x == y

            Checks if two partial guilds are the same.

        .. describe:: x != y

            Checks if two partial guilds are not the same.

        .. describe:: hash(x)

            Return the partial guild's hash.

        .. describe:: str(x)

            Returns the partial guild's name.

    Attributes
    -----------
    name: :class:`str`
        The partial guild's name.
    id: :class:`int`
        The partial guild's ID.
    verification_level: :class:`VerificationLevel`
        The partial guild's verification level.
    features: List[:class:`str`]
        A list of features the guild has. See :attr:`Guild.features` for more information.
    description: Optional[:class:`str`]
        The partial guild's description.
    """

    __slots__ = ("_state", "features", "_icon", "_banner", "id", "name", "_splash", "verification_level", "description")

    def __init__(self, state: ConnectionState, data: InviteGuildPayload, id: int):
        self._state: ConnectionState = state
        self.id: int = id
        self.name: str = data["name"]
        self.features: List[str] = data.get("features", [])
        self._icon: Optional[str] = data.get("icon")
        self._banner: Optional[str] = data.get("banner")
        self._splash: Optional[str] = data.get("splash")
        self.verification_level: VerificationLevel = try_enum(VerificationLevel, data.get("verification_level"))
        self.description: Optional[str] = data.get("description")

    def __str__(self) -> str:
        return self.name

    def __repr__(self) -> str:
        return (
            f"<{self.__class__.__name__} id={self.id} name={self.name!r} features={self.features} "
            f"description={self.description!r}>"
        )

    @property
    def created_at(self) -> datetime.datetime:
        """:class:`datetime.datetime`: Returns the guild's creation time in UTC."""
        return snowflake_time(self.id)

    @property
    def icon(self) -> Optional[Asset]:
        """Optional[:class:`Asset`]: Returns the guild's icon asset, if available."""
        if self._icon is None:
            return None
        return Asset._from_guild_icon(self._state, self.id, self._icon)

    @property
    def banner(self) -> Optional[Asset]:
        """Optional[:class:`Asset`]: Returns the guild's banner asset, if available."""
        if self._banner is None:
            return None
        return Asset._from_guild_image(self._state, self.id, self._banner, path="banners")

    @property
    def splash(self) -> Optional[Asset]:
        """Optional[:class:`Asset`]: Returns the guild's invite splash asset, if available."""
        if self._splash is None:
            return None
        return Asset._from_guild_image(self._state, self.id, self._splash, path="splashes")


I = TypeVar("I", bound="Invite")


class Invite(Hashable):
    r"""Represents a Discord :class:`Guild` or :class:`abc.GuildChannel` invite.

    Depending on the way this object was created, some of the attributes can
    have a value of ``None``.

    .. container:: operations

        .. describe:: x == y

            Checks if two invites are equal.

        .. describe:: x != y

            Checks if two invites are not equal.

        .. describe:: hash(x)

            Returns the invite hash.

        .. describe:: str(x)

            Returns the invite URL.


    The following table illustrates what methods will obtain the attributes:

    +------------------------------------+-----------------------------------------------------------------+
    |             Attribute              |                             Method                              |
    +====================================+=================================================================+
    | :attr:`max_age`                    | :meth:`abc.GuildChannel.invites`\, :meth:`Guild.invites`        |
    +------------------------------------+-----------------------------------------------------------------+
    | :attr:`max_uses`                   | :meth:`abc.GuildChannel.invites`\, :meth:`Guild.invites`        |
    +------------------------------------+-----------------------------------------------------------------+
    | :attr:`created_at`                 | :meth:`abc.GuildChannel.invites`\, :meth:`Guild.invites`        |
    +------------------------------------+-----------------------------------------------------------------+
    | :attr:`temporary`                  | :meth:`abc.GuildChannel.invites`\, :meth:`Guild.invites`        |
    +------------------------------------+-----------------------------------------------------------------+
    | :attr:`uses`                       | :meth:`abc.GuildChannel.invites`\, :meth:`Guild.invites`        |
    +------------------------------------+-----------------------------------------------------------------+
    | :attr:`approximate_member_count`   | :meth:`Client.fetch_invite` with `with_counts` enabled          |
    +------------------------------------+-----------------------------------------------------------------+
    | :attr:`approximate_presence_count` | :meth:`Client.fetch_invite` with `with_counts` enabled          |
    +------------------------------------+-----------------------------------------------------------------+
    | :attr:`expires_at`                 | :meth:`Client.fetch_invite` with `with_expiration` enabled      |
    +------------------------------------+-----------------------------------------------------------------+
    | :attr:`scheduled_event`            | :meth:`Client.fetch_invite` with `scheduled_event_id` specified |
    +------------------------------------+-----------------------------------------------------------------+

    If it's not in the table above then it is available by all methods.

    Attributes
    -----------
    max_age: :class:`int`
        How long before the invite expires in seconds.
        A value of ``0`` indicates that it doesn't expire.
    code: :class:`str`
        The URL fragment used for the invite.
    guild: Optional[Union[:class:`Guild`, :class:`Object`, :class:`PartialInviteGuild`]]
        The guild the invite is for. Can be ``None`` if it's from a group direct message.
    revoked: :class:`bool`
        Indicates if the invite has been revoked.
    created_at: :class:`datetime.datetime`
        An aware UTC datetime object denoting the time the invite was created.
    temporary: :class:`bool`
        Indicates that the invite grants temporary membership.
        If ``True``, members who joined via this invite will be kicked upon disconnect.
    uses: :class:`int`
        How many times the invite has been used.
    max_uses: :class:`int`
        How many times the invite can be used.
        A value of ``0`` indicates that it has unlimited uses.
    inviter: Optional[:class:`User`]
        The user who created the invite.
    approximate_member_count: Optional[:class:`int`]
        The approximate number of members in the guild.
    approximate_presence_count: Optional[:class:`int`]
        The approximate number of members currently active in the guild.
        This includes idle, dnd, online, and invisible members. Offline members are excluded.
    expires_at: Optional[:class:`datetime.datetime`]
        The expiration date of the invite. If the value is ``None`` when received through
        `Client.fetch_invite` with `with_expiration` enabled, the invite will never expire.

        .. versionadded:: 2.0
    scheduled_event: Optional[:class:`ScheduledEvent`]
        The guild scheduled event the invite is for.

        .. versionadded:: 2.0
    channel: Union[:class:`abc.GuildChannel`, :class:`Object`, :class:`PartialInviteChannel`]
        The channel the invite is for.
    target_type: :class:`InviteTarget`
        The type of target for the voice channel invite.

        .. versionadded:: 2.0

    target_user: Optional[:class:`User`]
        The user whose stream to display for this invite, if any.

        .. versionadded:: 2.0

    target_application: Optional[:class:`PartialAppInfo`]
        The embedded application the invite targets, if any.

        .. versionadded:: 2.0

    welcome_screen: Optional[:class:`WelcomeScreen`]
        The guild's welcome screen, if available.

        .. versionadded:: 2.0
    """

    __slots__ = (
        "max_age",
        "code",
        "guild",
        "revoked",
        "created_at",
        "uses",
        "temporary",
        "max_uses",
        "inviter",
        "channel",
        "target_user",
        "target_type",
        "_state",
        "approximate_member_count",
        "approximate_presence_count",
        "target_application",
        "scheduled_event",
        "expires_at",
        "welcome_screen",
    )

    BASE = "https://discord.gg"

    def __init__(
        self,
        *,
        state: ConnectionState,
        data: InvitePayload,
        guild: Optional[Union[PartialInviteGuild, Guild]] = None,
        channel: Optional[Union[PartialInviteChannel, GuildChannel]] = None,
        welcome_screen: Optional[WelcomeScreen] = None,
    ):
        self._state: ConnectionState = state
        self.max_age: Optional[int] = data.get("max_age")
        self.code: str = data["code"]
        self.guild: Optional[InviteGuildType] = self._resolve_guild(data.get("guild"), guild)
        self.revoked: Optional[bool] = data.get("revoked")
        self.created_at: Optional[datetime.datetime] = parse_time(data.get("created_at"))
        self.temporary: Optional[bool] = data.get("temporary")
        self.uses: Optional[int] = data.get("uses")
        self.max_uses: Optional[int] = data.get("max_uses")
        self.approximate_presence_count: Optional[int] = data.get("approximate_presence_count")
        self.approximate_member_count: Optional[int] = data.get("approximate_member_count")

        expires_at = data.get("expires_at", None)
        self.expires_at: Optional[datetime.datetime] = parse_time(expires_at) if expires_at else None

        inviter_data = data.get("inviter")
        self.inviter: Optional[User] = None if inviter_data is None else self._state.create_user(inviter_data)

        self.channel: Optional[InviteChannelType] = self._resolve_channel(data.get("channel"), channel)

        target_user_data = data.get("target_user")
        self.target_user: Optional[User] = (
            None if target_user_data is None else self._state.create_user(target_user_data)
        )

        self.target_type: InviteTarget = try_enum(InviteTarget, data.get("target_type", 0))

        application = data.get("target_application")
        self.target_application: Optional[PartialAppInfo] = (
            PartialAppInfo(data=application, state=state) if application else None
        )
        self.welcome_screen = welcome_screen

        scheduled_event = data.get("guild_scheduled_event")
        self.scheduled_event: Optional[ScheduledEvent] = (
            ScheduledEvent(data=scheduled_event, state=state) if scheduled_event else None
        )

    @classmethod
    def from_incomplete(cls: Type[I], *, state: ConnectionState, data: InvitePayload) -> I:
        guild: Optional[Union[Guild, PartialInviteGuild]]
        try:
            guild_data = data["guild"]
        except KeyError:
            # If we're here, then this is a group DM
            guild = None
            welcome_screen = None
        else:
            guild_id = int(guild_data["id"])
            guild = state._get_guild(guild_id)
            if guild is None:
                # If it's not cached, then it has to be a partial guild
                guild = PartialInviteGuild(state, guild_data, guild_id)

            welcome_screen = guild_data.get("welcome_screen")
            if welcome_screen is not None:
                welcome_screen = WelcomeScreen(data=welcome_screen, guild=guild)

        # As far as I know, invites always need a channel
        # So this should never raise.
        channel: Union[PartialInviteChannel, GuildChannel] = PartialInviteChannel(data["channel"])
        if guild is not None and not isinstance(guild, PartialInviteGuild):
            # Upgrade the partial data if applicable
            channel = guild.get_channel(channel.id) or channel

        return cls(state=state, data=data, guild=guild, channel=channel, welcome_screen=welcome_screen)

    @classmethod
    def from_gateway(cls: Type[I], *, state: ConnectionState, data: GatewayInvitePayload) -> I:
        guild_id: Optional[int] = _get_as_snowflake(data, "guild_id")
        guild: Optional[Union[Guild, Object]] = state._get_guild(guild_id)
        channel_id = int(data["channel_id"])
        if guild is not None:
            channel = guild.get_channel(channel_id) or Object(id=channel_id)  # type: ignore
        else:
            guild = Object(id=guild_id) if guild_id is not None else None
            channel = Object(id=channel_id)

        return cls(state=state, data=data, guild=guild, channel=channel)  # type: ignore

    def _resolve_guild(
        self,
        data: Optional[InviteGuildPayload],
        guild: Optional[Union[Guild, PartialInviteGuild]] = None,
    ) -> Optional[InviteGuildType]:
        if guild is not None:
            return guild

        if data is None:
            return None

        guild_id = int(data["id"])
        return PartialInviteGuild(self._state, data, guild_id)

    def _resolve_channel(
        self,
        data: Optional[InviteChannelPayload],
        channel: Optional[Union[PartialInviteChannel, GuildChannel]] = None,
    ) -> Optional[InviteChannelType]:
        if channel is not None:
            return channel

        if data is None:
            return None

        return PartialInviteChannel(data)

    def __str__(self) -> str:
        return self.url

    def __int__(self) -> int:
        return 0  # To keep the object compatible with the hashable abc.

    def __repr__(self) -> str:
        return (
            f"<Invite code={self.code!r} guild={self.guild!r} "
            f"online={self.approximate_presence_count} "
            f"members={self.approximate_member_count}>"
        )

    def __hash__(self) -> int:
        return hash(self.code)

    @property
    def id(self) -> str:
        """:class:`str`: Returns the proper code portion of the invite."""
        return self.code

    @property
    def url(self) -> str:
        """:class:`str`: A property that retrieves the invite URL."""
        return self.BASE + "/" + self.code

    async def delete(self, *, reason: Optional[str] = None):
        """|coro|

        Revokes the instant invite.

        You must have the :attr:`~Permissions.manage_channels` permission to do this.

        Parameters
        -----------
        reason: Optional[:class:`str`]
            The reason for deleting this invite. Shows up on the audit log.

        Raises
        -------
        Forbidden
            You do not have permissions to revoke invites.
        NotFound
            The invite is invalid or expired.
        HTTPException
            Revoking the invite failed.
        """

        await self._state.http.delete_invite(self.code, reason=reason)<|MERGE_RESOLUTION|>--- conflicted
+++ resolved
@@ -31,11 +31,8 @@
 from .mixins import Hashable
 from .enums import ChannelType, VerificationLevel, InviteTarget, try_enum
 from .appinfo import PartialAppInfo
-<<<<<<< HEAD
 from .welcome_screen import WelcomeScreen
-=======
 from .scheduled_events import ScheduledEvent
->>>>>>> 7c050885
 
 __all__ = (
     "PartialInviteChannel",
