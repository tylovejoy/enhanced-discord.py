--- conflicted
+++ resolved
@@ -51,11 +51,7 @@
 from .role import Role
 from .enums import ChannelType, try_enum, Status
 from . import utils
-<<<<<<< HEAD
-from .flags import Intents
-=======
 from .flags import Intents, MemberCacheFlags
->>>>>>> 6546f63a
 from .embeds import Embed
 from .object import Object
 from .invite import Invite
@@ -114,11 +110,6 @@
             raise TypeError('allowed_mentions parameter must be AllowedMentions')
 
         self.allowed_mentions = allowed_mentions
-<<<<<<< HEAD
-        # Only disable cache if both fetch_offline and guild_subscriptions are off.
-        self._cache_members = (self._fetch_offline or self.guild_subscriptions)
-=======
->>>>>>> 6546f63a
         self._chunk_requests = []
 
         activity = options.get('activity', None)
@@ -142,9 +133,7 @@
 
             if not intents.members and self._fetch_offline:
                 raise ValueError('Intents.members has be enabled to fetch offline members.')
-<<<<<<< HEAD
-
-=======
+
         else:
             intents = Intents()
 
@@ -158,7 +147,6 @@
         cache_flags._verify_intents(intents)
 
         self._member_cache_flags = cache_flags
->>>>>>> 6546f63a
         self._activity = activity
         self._status = status
         self._intents = intents
@@ -782,11 +770,7 @@
         return self._add_guild_from_data(data)
 
     async def chunk_guild(self, guild, *, wait=True, cache=None):
-<<<<<<< HEAD
-        cache = cache or self._cache_members
-=======
         cache = cache or self._member_cache_flags.joined
->>>>>>> 6546f63a
         future = self.loop.create_future()
         request = ChunkRequest(guild.id, future, self._get_guild, cache=cache)
         self._chunk_requests.append(request)
