--- conflicted
+++ resolved
@@ -90,11 +90,8 @@
         widget,
         threads,
         sticker,
-<<<<<<< HEAD
         welcome_screen,
-=======
         scheduled_events,
->>>>>>> 7c050885
     )
     from .types.snowflake import Snowflake, SnowflakeList
 
